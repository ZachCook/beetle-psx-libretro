--- conflicted
+++ resolved
@@ -3681,21 +3681,17 @@
       how to copy the ugui framebuffer to the hardware renderer side with rsx_intf calls,
       so we don't have to force this anymore. */
       force_software_renderer = true;
-<<<<<<< HEAD
 
 #ifdef HAVE_LIGHTREC
       /* Do not run lightrec if firmware is not found, recompiling garbage is bad*/
       psx_dynarec = false;
 #endif
-   } 
-=======
    }
 
 #ifdef NEED_DEINTERLACER
    PrevInterlaced = false;
    deint.ClearState();
 #endif
->>>>>>> 115278fa
 
    ret = rsx_intf_open(is_pal, force_software_renderer);
    check_variables();
