--- conflicted
+++ resolved
@@ -3791,21 +3791,12 @@
       how to copy the ugui framebuffer to the hardware renderer side with rsx_intf calls,
       so we don't have to force this anymore. */
       force_software_renderer = true;
-<<<<<<< HEAD
 
 #ifdef HAVE_LIGHTREC
       /* Do not run lightrec if firmware is not found, recompiling garbage is bad*/
       psx_dynarec = false;
 #endif
    }
-
-#ifdef NEED_DEINTERLACER
-   PrevInterlaced = false;
-   deint.ClearState();
-#endif
-=======
-   } 
->>>>>>> 93a187f6
 
    ret = rsx_intf_open(is_pal, force_software_renderer);
 
